--- conflicted
+++ resolved
@@ -1196,15 +1196,9 @@
 	bool "Use local timer interrupts"
 	depends on SMP && (REALVIEW_EB_ARM11MP || MACH_REALVIEW_PB11MP || \
 		REALVIEW_EB_A9MP || MACH_REALVIEW_PBX || ARCH_OMAP4 || \
-<<<<<<< HEAD
-		ARCH_U8500 || ARCH_VEXPRESS_CA9X4)
-	default y
-	select HAVE_ARM_TWD if (ARCH_REALVIEW || ARCH_VEXPRESS || ARCH_OMAP4 || ARCH_U8500)
-=======
-		ARCH_U8500 || ARCH_S5PV310)
-	default y
-	select HAVE_ARM_TWD if (ARCH_REALVIEW || ARCH_OMAP4 || ARCH_U8500 || ARCH_S5PV310)
->>>>>>> a68fefe0
+		ARCH_S5PV310 || ARCH_U8500 || ARCH_VEXPRESS_CA9X4)
+	select HAVE_ARM_TWD if (ARCH_REALVIEW || ARCH_OMAP4 || ARCH_S5PV310 || \
+		ARCH_U8500 || ARCH_VEXPRESS)
 	help
 	  Enable support for local timers on SMP platforms, rather then the
 	  legacy IPI broadcast method.  Local timers allows the system
@@ -1215,13 +1209,8 @@
 
 config HZ
 	int
-<<<<<<< HEAD
-	default 200 if ARCH_EBSA110 || ARCH_S3C2410 || ARCH_S5P6440 || ARCH_S5P6442 || ARCH_S5PV210
-=======
-	default 128 if ARCH_L7200
-	default 200 if ARCH_EBSA110 || ARCH_S3C2410 || ARCH_S5P6440 || ARCH_S5P6442 || \
-		       ARCH_S5PV210 || ARCH_S5PV310
->>>>>>> a68fefe0
+	default 200 if ARCH_EBSA110 || ARCH_S3C2410 || ARCH_S5P6440 || \
+		ARCH_S5P6442 || ARCH_S5PV210 || ARCH_S5PV310
 	default OMAP_32K_TIMER_HZ if ARCH_OMAP && OMAP_32K_TIMER
 	default AT91_TIMER_HZ if ARCH_AT91
 	default SHMOBILE_TIMER_HZ if ARCH_SHMOBILE
