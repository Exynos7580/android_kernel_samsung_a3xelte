--- conflicted
+++ resolved
@@ -102,15 +102,5 @@
 	setup_irq(ce->irq, &footbridge_timer_irq);
 
 	ce->cpumask = cpumask_of(smp_processor_id());
-<<<<<<< HEAD
-
-	clockevents_register_device(ce);
-}
-=======
 	clockevents_config_and_register(ce, mem_fclk_21285, 0x4, 0xffffff);
-}
-
-struct sys_timer footbridge_timer = {
-	.init		= footbridge_timer_init,
-};
->>>>>>> 77cc982f
+}