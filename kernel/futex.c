--- conflicted
+++ resolved
@@ -61,11 +61,8 @@
 #include <linux/nsproxy.h>
 #include <linux/ptrace.h>
 #include <linux/sched/rt.h>
-<<<<<<< HEAD
+#include <linux/hugetlb.h>
 #include <linux/freezer.h>
-=======
-#include <linux/hugetlb.h>
->>>>>>> 252f23ea
 
 #include <asm/futex.h>
 
@@ -677,7 +674,6 @@
 			 * Handle the owner died case:
 			 */
 			if (uval & FUTEX_OWNER_DIED) {
-<<<<<<< HEAD
 				/*
 				 * exit_pi_state_list sets owner to NULL and
 				 * wakes the topmost waiter. The task which
@@ -700,16 +696,6 @@
 				}
 
 				/*
-				 * If TID is 0, then either the dying owner
-				 * has not yet executed exit_pi_state_list()
-				 * or some waiter acquired the rtmutex in the
-				 * pi state, but did not yet fixup the TID in
-				 * user space.
-				 *
-				 * Take a ref on the state and return. [6]
-				 */
-=======
-				/*
 				 * exit_pi_state_list sets owner to NULL and
 				 * wakes the topmost waiter. The task which
 				 * acquires the pi_state->rt_mutex will fixup
@@ -739,7 +725,6 @@
 				 *
 				 * Take a ref on the state and return. [6]
 				 */
->>>>>>> 252f23ea
 				if (!pid)
 					goto out_state;
 			} else {
