/*
 * Read-Copy Update mechanism for mutual exclusion
 *
 * This program is free software; you can redistribute it and/or modify
 * it under the terms of the GNU General Public License as published by
 * the Free Software Foundation; either version 2 of the License, or
 * (at your option) any later version.
 *
 * This program is distributed in the hope that it will be useful,
 * but WITHOUT ANY WARRANTY; without even the implied warranty of
 * MERCHANTABILITY or FITNESS FOR A PARTICULAR PURPOSE.  See the
 * GNU General Public License for more details.
 *
 * You should have received a copy of the GNU General Public License
 * along with this program; if not, write to the Free Software
 * Foundation, Inc., 59 Temple Place - Suite 330, Boston, MA 02111-1307, USA.
 *
 * Copyright IBM Corporation, 2001
 *
 * Authors: Dipankar Sarma <dipankar@in.ibm.com>
 *	    Manfred Spraul <manfred@colorfullife.com>
 *
 * Based on the original work by Paul McKenney <paulmck@us.ibm.com>
 * and inputs from Rusty Russell, Andrea Arcangeli and Andi Kleen.
 * Papers:
 * http://www.rdrop.com/users/paulmck/paper/rclockpdcsproof.pdf
 * http://lse.sourceforge.net/locking/rclock_OLS.2001.05.01c.sc.pdf (OLS2001)
 *
 * For detailed explanation of Read-Copy Update mechanism see -
 * 		Documentation/RCU
 *
 */
#include <linux/types.h>
#include <linux/kernel.h>
#include <linux/init.h>
#include <linux/spinlock.h>
#include <linux/smp.h>
#include <linux/rcupdate.h>
#include <linux/interrupt.h>
#include <linux/sched.h>
#include <asm/atomic.h>
#include <linux/bitops.h>
#include <linux/module.h>
#include <linux/completion.h>
#include <linux/moduleparam.h>
#include <linux/percpu.h>
#include <linux/notifier.h>
#include <linux/cpu.h>
#include <linux/mutex.h>
#include <linux/time.h>

#ifdef CONFIG_DEBUG_LOCK_ALLOC
static struct lock_class_key rcu_lock_key;
struct lockdep_map rcu_lock_map =
	STATIC_LOCKDEP_MAP_INIT("rcu_read_lock", &rcu_lock_key);
EXPORT_SYMBOL_GPL(rcu_lock_map);
#endif


/* Definition for rcupdate control block. */
static struct rcu_ctrlblk rcu_ctrlblk = {
	.cur = -300,
	.completed = -300,
	.pending = -300,
	.lock = __SPIN_LOCK_UNLOCKED(&rcu_ctrlblk.lock),
	.cpumask = CPU_BITS_NONE,
};
static struct rcu_ctrlblk rcu_bh_ctrlblk = {
	.cur = -300,
	.completed = -300,
	.pending = -300,
	.lock = __SPIN_LOCK_UNLOCKED(&rcu_bh_ctrlblk.lock),
	.cpumask = CPU_BITS_NONE,
};

DEFINE_PER_CPU(struct rcu_data, rcu_data) = { 0L };
DEFINE_PER_CPU(struct rcu_data, rcu_bh_data) = { 0L };

static int blimit = 10;
static int qhimark = 10000;
static int qlowmark = 100;

#ifdef CONFIG_SMP
static void force_quiescent_state(struct rcu_data *rdp,
			struct rcu_ctrlblk *rcp)
{
	int cpu;
	unsigned long flags;

	set_need_resched();
	spin_lock_irqsave(&rcp->lock, flags);
	if (unlikely(!rcp->signaled)) {
		rcp->signaled = 1;
		/*
		 * Don't send IPI to itself. With irqs disabled,
		 * rdp->cpu is the current cpu.
		 *
		 * cpu_online_mask is updated by the _cpu_down()
		 * using __stop_machine(). Since we're in irqs disabled
		 * section, __stop_machine() is not exectuting, hence
		 * the cpu_online_mask is stable.
		 *
		 * However,  a cpu might have been offlined _just_ before
		 * we disabled irqs while entering here.
		 * And rcu subsystem might not yet have handled the CPU_DEAD
		 * notification, leading to the offlined cpu's bit
		 * being set in the rcp->cpumask.
		 *
		 * Hence cpumask = (rcp->cpumask & cpu_online_mask) to prevent
		 * sending smp_reschedule() to an offlined CPU.
		 */
		for_each_cpu_and(cpu,
				  to_cpumask(rcp->cpumask), cpu_online_mask) {
			if (cpu != rdp->cpu)
				smp_send_reschedule(cpu);
		}
	}
	spin_unlock_irqrestore(&rcp->lock, flags);
}
#else
static inline void force_quiescent_state(struct rcu_data *rdp,
			struct rcu_ctrlblk *rcp)
{
	set_need_resched();
}
#endif

static void __call_rcu(struct rcu_head *head, struct rcu_ctrlblk *rcp,
		struct rcu_data *rdp)
{
	long batch;

	head->next = NULL;
	smp_mb(); /* Read of rcu->cur must happen after any change by caller. */

	/*
	 * Determine the batch number of this callback.
	 *
	 * Using ACCESS_ONCE to avoid the following error when gcc eliminates
	 * local variable "batch" and emits codes like this:
	 *	1) rdp->batch = rcp->cur + 1 # gets old value
	 *	......
	 *	2)rcu_batch_after(rcp->cur + 1, rdp->batch) # gets new value
	 * then [*nxttail[0], *nxttail[1]) may contain callbacks
	 * that batch# = rdp->batch, see the comment of struct rcu_data.
	 */
	batch = ACCESS_ONCE(rcp->cur) + 1;

	if (rdp->nxtlist && rcu_batch_after(batch, rdp->batch)) {
		/* process callbacks */
		rdp->nxttail[0] = rdp->nxttail[1];
		rdp->nxttail[1] = rdp->nxttail[2];
		if (rcu_batch_after(batch - 1, rdp->batch))
			rdp->nxttail[0] = rdp->nxttail[2];
	}

	rdp->batch = batch;
	*rdp->nxttail[2] = head;
	rdp->nxttail[2] = &head->next;

	if (unlikely(++rdp->qlen > qhimark)) {
		rdp->blimit = INT_MAX;
		force_quiescent_state(rdp, &rcu_ctrlblk);
	}
}

#ifdef CONFIG_RCU_CPU_STALL_DETECTOR

static void record_gp_stall_check_time(struct rcu_ctrlblk *rcp)
{
	rcp->gp_start = jiffies;
	rcp->jiffies_stall = jiffies + RCU_SECONDS_TILL_STALL_CHECK;
}

static void print_other_cpu_stall(struct rcu_ctrlblk *rcp)
{
	int cpu;
	long delta;
	unsigned long flags;

	/* Only let one CPU complain about others per time interval. */

	spin_lock_irqsave(&rcp->lock, flags);
	delta = jiffies - rcp->jiffies_stall;
	if (delta < 2 || rcp->cur != rcp->completed) {
		spin_unlock_irqrestore(&rcp->lock, flags);
		return;
	}
	rcp->jiffies_stall = jiffies + RCU_SECONDS_TILL_STALL_RECHECK;
	spin_unlock_irqrestore(&rcp->lock, flags);

	/* OK, time to rat on our buddy... */

	printk(KERN_ERR "INFO: RCU detected CPU stalls:");
	for_each_possible_cpu(cpu) {
		if (cpumask_test_cpu(cpu, to_cpumask(rcp->cpumask)))
			printk(" %d", cpu);
	}
	printk(" (detected by %d, t=%ld jiffies)\n",
	       smp_processor_id(), (long)(jiffies - rcp->gp_start));
}

static void print_cpu_stall(struct rcu_ctrlblk *rcp)
{
	unsigned long flags;

	printk(KERN_ERR "INFO: RCU detected CPU %d stall (t=%lu/%lu jiffies)\n",
			smp_processor_id(), jiffies,
			jiffies - rcp->gp_start);
	dump_stack();
	spin_lock_irqsave(&rcp->lock, flags);
	if ((long)(jiffies - rcp->jiffies_stall) >= 0)
		rcp->jiffies_stall =
			jiffies + RCU_SECONDS_TILL_STALL_RECHECK;
	spin_unlock_irqrestore(&rcp->lock, flags);
	set_need_resched();  /* kick ourselves to get things going. */
}

static void check_cpu_stall(struct rcu_ctrlblk *rcp)
{
	long delta;

	delta = jiffies - rcp->jiffies_stall;
	if (cpumask_test_cpu(smp_processor_id(), to_cpumask(rcp->cpumask)) &&
		delta >= 0) {

		/* We haven't checked in, so go dump stack. */
		print_cpu_stall(rcp);

	} else if (rcp->cur != rcp->completed && delta >= 2) {

		/* They had two seconds to dump stack, so complain. */
		print_other_cpu_stall(rcp);
	}
}

#else /* #ifdef CONFIG_RCU_CPU_STALL_DETECTOR */

static void record_gp_stall_check_time(struct rcu_ctrlblk *rcp)
{
}

static inline void check_cpu_stall(struct rcu_ctrlblk *rcp)
{
}

#endif /* #else #ifdef CONFIG_RCU_CPU_STALL_DETECTOR */

/**
 * call_rcu - Queue an RCU callback for invocation after a grace period.
 * @head: structure to be used for queueing the RCU updates.
 * @func: actual update function to be invoked after the grace period
 *
 * The update function will be invoked some time after a full grace
 * period elapses, in other words after all currently executing RCU
 * read-side critical sections have completed.  RCU read-side critical
 * sections are delimited by rcu_read_lock() and rcu_read_unlock(),
 * and may be nested.
 */
void call_rcu(struct rcu_head *head,
				void (*func)(struct rcu_head *rcu))
{
	unsigned long flags;

	head->func = func;
	local_irq_save(flags);
	__call_rcu(head, &rcu_ctrlblk, &__get_cpu_var(rcu_data));
	local_irq_restore(flags);
}
EXPORT_SYMBOL_GPL(call_rcu);

/**
 * call_rcu_bh - Queue an RCU for invocation after a quicker grace period.
 * @head: structure to be used for queueing the RCU updates.
 * @func: actual update function to be invoked after the grace period
 *
 * The update function will be invoked some time after a full grace
 * period elapses, in other words after all currently executing RCU
 * read-side critical sections have completed. call_rcu_bh() assumes
 * that the read-side critical sections end on completion of a softirq
 * handler. This means that read-side critical sections in process
 * context must not be interrupted by softirqs. This interface is to be
 * used when most of the read-side critical sections are in softirq context.
 * RCU read-side critical sections are delimited by rcu_read_lock() and
 * rcu_read_unlock(), * if in interrupt context or rcu_read_lock_bh()
 * and rcu_read_unlock_bh(), if in process context. These may be nested.
 */
void call_rcu_bh(struct rcu_head *head,
				void (*func)(struct rcu_head *rcu))
{
	unsigned long flags;

	head->func = func;
	local_irq_save(flags);
	__call_rcu(head, &rcu_bh_ctrlblk, &__get_cpu_var(rcu_bh_data));
	local_irq_restore(flags);
}
EXPORT_SYMBOL_GPL(call_rcu_bh);

/*
 * Return the number of RCU batches processed thus far.  Useful
 * for debug and statistics.
 */
long rcu_batches_completed(void)
{
	return rcu_ctrlblk.completed;
}
EXPORT_SYMBOL_GPL(rcu_batches_completed);

/*
 * Return the number of RCU batches processed thus far.  Useful
 * for debug and statistics.
 */
long rcu_batches_completed_bh(void)
{
	return rcu_bh_ctrlblk.completed;
}
EXPORT_SYMBOL_GPL(rcu_batches_completed_bh);

/* Raises the softirq for processing rcu_callbacks. */
static inline void raise_rcu_softirq(void)
{
	raise_softirq(RCU_SOFTIRQ);
}

/*
 * Invoke the completed RCU callbacks. They are expected to be in
 * a per-cpu list.
 */
static void rcu_do_batch(struct rcu_data *rdp)
{
	unsigned long flags;
	struct rcu_head *next, *list;
	int count = 0;

	list = rdp->donelist;
	while (list) {
		next = list->next;
		prefetch(next);
		list->func(list);
		list = next;
		if (++count >= rdp->blimit)
			break;
	}
	rdp->donelist = list;

	local_irq_save(flags);
	rdp->qlen -= count;
	local_irq_restore(flags);
	if (rdp->blimit == INT_MAX && rdp->qlen <= qlowmark)
		rdp->blimit = blimit;

	if (!rdp->donelist)
		rdp->donetail = &rdp->donelist;
	else
		raise_rcu_softirq();
}

/*
 * Grace period handling:
 * The grace period handling consists out of two steps:
 * - A new grace period is started.
 *   This is done by rcu_start_batch. The start is not broadcasted to
 *   all cpus, they must pick this up by comparing rcp->cur with
 *   rdp->quiescbatch. All cpus are recorded  in the
 *   rcu_ctrlblk.cpumask bitmap.
 * - All cpus must go through a quiescent state.
 *   Since the start of the grace period is not broadcasted, at least two
 *   calls to rcu_check_quiescent_state are required:
 *   The first call just notices that a new grace period is running. The
 *   following calls check if there was a quiescent state since the beginning
 *   of the grace period. If so, it updates rcu_ctrlblk.cpumask. If
 *   the bitmap is empty, then the grace period is completed.
 *   rcu_check_quiescent_state calls rcu_start_batch(0) to start the next grace
 *   period (if necessary).
 */

/*
 * Register a new batch of callbacks, and start it up if there is currently no
 * active batch and the batch to be registered has not already occurred.
 * Caller must hold rcu_ctrlblk.lock.
 */
static void rcu_start_batch(struct rcu_ctrlblk *rcp)
{
	if (rcp->cur != rcp->pending &&
			rcp->completed == rcp->cur) {
		rcp->cur++;
		record_gp_stall_check_time(rcp);

		/*
		 * Accessing nohz_cpu_mask before incrementing rcp->cur needs a
		 * Barrier  Otherwise it can cause tickless idle CPUs to be
		 * included in rcp->cpumask, which will extend graceperiods
		 * unnecessarily.
		 */
		smp_mb();
<<<<<<< HEAD
		cpumask_andnot(&rcp->cpumask, cpu_online_mask, nohz_cpu_mask);
=======
		cpumask_andnot(to_cpumask(rcp->cpumask),
			       cpu_online_mask, nohz_cpu_mask);
>>>>>>> ab14398a

		rcp->signaled = 0;
	}
}

/*
 * cpu went through a quiescent state since the beginning of the grace period.
 * Clear it from the cpu mask and complete the grace period if it was the last
 * cpu. Start another grace period if someone has further entries pending
 */
static void cpu_quiet(int cpu, struct rcu_ctrlblk *rcp)
{
	cpumask_clear_cpu(cpu, to_cpumask(rcp->cpumask));
	if (cpumask_empty(to_cpumask(rcp->cpumask))) {
		/* batch completed ! */
		rcp->completed = rcp->cur;
		rcu_start_batch(rcp);
	}
}

/*
 * Check if the cpu has gone through a quiescent state (say context
 * switch). If so and if it already hasn't done so in this RCU
 * quiescent cycle, then indicate that it has done so.
 */
static void rcu_check_quiescent_state(struct rcu_ctrlblk *rcp,
					struct rcu_data *rdp)
{
	unsigned long flags;

	if (rdp->quiescbatch != rcp->cur) {
		/* start new grace period: */
		rdp->qs_pending = 1;
		rdp->passed_quiesc = 0;
		rdp->quiescbatch = rcp->cur;
		return;
	}

	/* Grace period already completed for this cpu?
	 * qs_pending is checked instead of the actual bitmap to avoid
	 * cacheline trashing.
	 */
	if (!rdp->qs_pending)
		return;

	/*
	 * Was there a quiescent state since the beginning of the grace
	 * period? If no, then exit and wait for the next call.
	 */
	if (!rdp->passed_quiesc)
		return;
	rdp->qs_pending = 0;

	spin_lock_irqsave(&rcp->lock, flags);
	/*
	 * rdp->quiescbatch/rcp->cur and the cpu bitmap can come out of sync
	 * during cpu startup. Ignore the quiescent state.
	 */
	if (likely(rdp->quiescbatch == rcp->cur))
		cpu_quiet(rdp->cpu, rcp);

	spin_unlock_irqrestore(&rcp->lock, flags);
}


#ifdef CONFIG_HOTPLUG_CPU

/* warning! helper for rcu_offline_cpu. do not use elsewhere without reviewing
 * locking requirements, the list it's pulling from has to belong to a cpu
 * which is dead and hence not processing interrupts.
 */
static void rcu_move_batch(struct rcu_data *this_rdp, struct rcu_head *list,
				struct rcu_head **tail, long batch)
{
	unsigned long flags;

	if (list) {
		local_irq_save(flags);
		this_rdp->batch = batch;
		*this_rdp->nxttail[2] = list;
		this_rdp->nxttail[2] = tail;
		local_irq_restore(flags);
	}
}

static void __rcu_offline_cpu(struct rcu_data *this_rdp,
				struct rcu_ctrlblk *rcp, struct rcu_data *rdp)
{
	unsigned long flags;

	/*
	 * if the cpu going offline owns the grace period
	 * we can block indefinitely waiting for it, so flush
	 * it here
	 */
	spin_lock_irqsave(&rcp->lock, flags);
	if (rcp->cur != rcp->completed)
		cpu_quiet(rdp->cpu, rcp);
	rcu_move_batch(this_rdp, rdp->donelist, rdp->donetail, rcp->cur + 1);
	rcu_move_batch(this_rdp, rdp->nxtlist, rdp->nxttail[2], rcp->cur + 1);
	spin_unlock(&rcp->lock);

	this_rdp->qlen += rdp->qlen;
	local_irq_restore(flags);
}

static void rcu_offline_cpu(int cpu)
{
	struct rcu_data *this_rdp = &get_cpu_var(rcu_data);
	struct rcu_data *this_bh_rdp = &get_cpu_var(rcu_bh_data);

	__rcu_offline_cpu(this_rdp, &rcu_ctrlblk,
					&per_cpu(rcu_data, cpu));
	__rcu_offline_cpu(this_bh_rdp, &rcu_bh_ctrlblk,
					&per_cpu(rcu_bh_data, cpu));
	put_cpu_var(rcu_data);
	put_cpu_var(rcu_bh_data);
}

#else

static void rcu_offline_cpu(int cpu)
{
}

#endif

/*
 * This does the RCU processing work from softirq context.
 */
static void __rcu_process_callbacks(struct rcu_ctrlblk *rcp,
					struct rcu_data *rdp)
{
	unsigned long flags;
	long completed_snap;

	if (rdp->nxtlist) {
		local_irq_save(flags);
		completed_snap = ACCESS_ONCE(rcp->completed);

		/*
		 * move the other grace-period-completed entries to
		 * [rdp->nxtlist, *rdp->nxttail[0]) temporarily
		 */
		if (!rcu_batch_before(completed_snap, rdp->batch))
			rdp->nxttail[0] = rdp->nxttail[1] = rdp->nxttail[2];
		else if (!rcu_batch_before(completed_snap, rdp->batch - 1))
			rdp->nxttail[0] = rdp->nxttail[1];

		/*
		 * the grace period for entries in
		 * [rdp->nxtlist, *rdp->nxttail[0]) has completed and
		 * move these entries to donelist
		 */
		if (rdp->nxttail[0] != &rdp->nxtlist) {
			*rdp->donetail = rdp->nxtlist;
			rdp->donetail = rdp->nxttail[0];
			rdp->nxtlist = *rdp->nxttail[0];
			*rdp->donetail = NULL;

			if (rdp->nxttail[1] == rdp->nxttail[0])
				rdp->nxttail[1] = &rdp->nxtlist;
			if (rdp->nxttail[2] == rdp->nxttail[0])
				rdp->nxttail[2] = &rdp->nxtlist;
			rdp->nxttail[0] = &rdp->nxtlist;
		}

		local_irq_restore(flags);

		if (rcu_batch_after(rdp->batch, rcp->pending)) {
			unsigned long flags2;

			/* and start it/schedule start if it's a new batch */
			spin_lock_irqsave(&rcp->lock, flags2);
			if (rcu_batch_after(rdp->batch, rcp->pending)) {
				rcp->pending = rdp->batch;
				rcu_start_batch(rcp);
			}
			spin_unlock_irqrestore(&rcp->lock, flags2);
		}
	}

	rcu_check_quiescent_state(rcp, rdp);
	if (rdp->donelist)
		rcu_do_batch(rdp);
}

static void rcu_process_callbacks(struct softirq_action *unused)
{
	/*
	 * Memory references from any prior RCU read-side critical sections
	 * executed by the interrupted code must be see before any RCU
	 * grace-period manupulations below.
	 */

	smp_mb(); /* See above block comment. */

	__rcu_process_callbacks(&rcu_ctrlblk, &__get_cpu_var(rcu_data));
	__rcu_process_callbacks(&rcu_bh_ctrlblk, &__get_cpu_var(rcu_bh_data));

	/*
	 * Memory references from any later RCU read-side critical sections
	 * executed by the interrupted code must be see after any RCU
	 * grace-period manupulations above.
	 */

	smp_mb(); /* See above block comment. */
}

static int __rcu_pending(struct rcu_ctrlblk *rcp, struct rcu_data *rdp)
{
	/* Check for CPU stalls, if enabled. */
	check_cpu_stall(rcp);

	if (rdp->nxtlist) {
		long completed_snap = ACCESS_ONCE(rcp->completed);

		/*
		 * This cpu has pending rcu entries and the grace period
		 * for them has completed.
		 */
		if (!rcu_batch_before(completed_snap, rdp->batch))
			return 1;
		if (!rcu_batch_before(completed_snap, rdp->batch - 1) &&
				rdp->nxttail[0] != rdp->nxttail[1])
			return 1;
		if (rdp->nxttail[0] != &rdp->nxtlist)
			return 1;

		/*
		 * This cpu has pending rcu entries and the new batch
		 * for then hasn't been started nor scheduled start
		 */
		if (rcu_batch_after(rdp->batch, rcp->pending))
			return 1;
	}

	/* This cpu has finished callbacks to invoke */
	if (rdp->donelist)
		return 1;

	/* The rcu core waits for a quiescent state from the cpu */
	if (rdp->quiescbatch != rcp->cur || rdp->qs_pending)
		return 1;

	/* nothing to do */
	return 0;
}

/*
 * Check to see if there is any immediate RCU-related work to be done
 * by the current CPU, returning 1 if so.  This function is part of the
 * RCU implementation; it is -not- an exported member of the RCU API.
 */
int rcu_pending(int cpu)
{
	return __rcu_pending(&rcu_ctrlblk, &per_cpu(rcu_data, cpu)) ||
		__rcu_pending(&rcu_bh_ctrlblk, &per_cpu(rcu_bh_data, cpu));
}

/*
 * Check to see if any future RCU-related work will need to be done
 * by the current CPU, even if none need be done immediately, returning
 * 1 if so.  This function is part of the RCU implementation; it is -not-
 * an exported member of the RCU API.
 */
int rcu_needs_cpu(int cpu)
{
	struct rcu_data *rdp = &per_cpu(rcu_data, cpu);
	struct rcu_data *rdp_bh = &per_cpu(rcu_bh_data, cpu);

	return !!rdp->nxtlist || !!rdp_bh->nxtlist || rcu_pending(cpu);
}

/*
 * Top-level function driving RCU grace-period detection, normally
 * invoked from the scheduler-clock interrupt.  This function simply
 * increments counters that are read only from softirq by this same
 * CPU, so there are no memory barriers required.
 */
void rcu_check_callbacks(int cpu, int user)
{
	if (user ||
	    (idle_cpu(cpu) && !in_softirq() &&
				hardirq_count() <= (1 << HARDIRQ_SHIFT))) {

		/*
		 * Get here if this CPU took its interrupt from user
		 * mode or from the idle loop, and if this is not a
		 * nested interrupt.  In this case, the CPU is in
		 * a quiescent state, so count it.
		 *
		 * Also do a memory barrier.  This is needed to handle
		 * the case where writes from a preempt-disable section
		 * of code get reordered into schedule() by this CPU's
		 * write buffer.  The memory barrier makes sure that
		 * the rcu_qsctr_inc() and rcu_bh_qsctr_inc() are see
		 * by other CPUs to happen after any such write.
		 */

		smp_mb();  /* See above block comment. */
		rcu_qsctr_inc(cpu);
		rcu_bh_qsctr_inc(cpu);

	} else if (!in_softirq()) {

		/*
		 * Get here if this CPU did not take its interrupt from
		 * softirq, in other words, if it is not interrupting
		 * a rcu_bh read-side critical section.  This is an _bh
		 * critical section, so count it.  The memory barrier
		 * is needed for the same reason as is the above one.
		 */

		smp_mb();  /* See above block comment. */
		rcu_bh_qsctr_inc(cpu);
	}
	raise_rcu_softirq();
}

static void rcu_init_percpu_data(int cpu, struct rcu_ctrlblk *rcp,
						struct rcu_data *rdp)
{
	unsigned long flags;

	spin_lock_irqsave(&rcp->lock, flags);
	memset(rdp, 0, sizeof(*rdp));
	rdp->nxttail[0] = rdp->nxttail[1] = rdp->nxttail[2] = &rdp->nxtlist;
	rdp->donetail = &rdp->donelist;
	rdp->quiescbatch = rcp->completed;
	rdp->qs_pending = 0;
	rdp->cpu = cpu;
	rdp->blimit = blimit;
	spin_unlock_irqrestore(&rcp->lock, flags);
}

static void __cpuinit rcu_online_cpu(int cpu)
{
	struct rcu_data *rdp = &per_cpu(rcu_data, cpu);
	struct rcu_data *bh_rdp = &per_cpu(rcu_bh_data, cpu);

	rcu_init_percpu_data(cpu, &rcu_ctrlblk, rdp);
	rcu_init_percpu_data(cpu, &rcu_bh_ctrlblk, bh_rdp);
	open_softirq(RCU_SOFTIRQ, rcu_process_callbacks);
}

static int __cpuinit rcu_cpu_notify(struct notifier_block *self,
				unsigned long action, void *hcpu)
{
	long cpu = (long)hcpu;

	switch (action) {
	case CPU_UP_PREPARE:
	case CPU_UP_PREPARE_FROZEN:
		rcu_online_cpu(cpu);
		break;
	case CPU_DEAD:
	case CPU_DEAD_FROZEN:
		rcu_offline_cpu(cpu);
		break;
	default:
		break;
	}
	return NOTIFY_OK;
}

static struct notifier_block __cpuinitdata rcu_nb = {
	.notifier_call	= rcu_cpu_notify,
};

/*
 * Initializes rcu mechanism.  Assumed to be called early.
 * That is before local timer(SMP) or jiffie timer (uniproc) is setup.
 * Note that rcu_qsctr and friends are implicitly
 * initialized due to the choice of ``0'' for RCU_CTR_INVALID.
 */
void __init __rcu_init(void)
{
#ifdef CONFIG_RCU_CPU_STALL_DETECTOR
	printk(KERN_INFO "RCU-based detection of stalled CPUs is enabled.\n");
#endif /* #ifdef CONFIG_RCU_CPU_STALL_DETECTOR */
	rcu_cpu_notify(&rcu_nb, CPU_UP_PREPARE,
			(void *)(long)smp_processor_id());
	/* Register notifier for non-boot CPUs */
	register_cpu_notifier(&rcu_nb);
}

module_param(blimit, int, 0);
module_param(qhimark, int, 0);
module_param(qlowmark, int, 0);<|MERGE_RESOLUTION|>--- conflicted
+++ resolved
@@ -394,12 +394,8 @@
 		 * unnecessarily.
 		 */
 		smp_mb();
-<<<<<<< HEAD
-		cpumask_andnot(&rcp->cpumask, cpu_online_mask, nohz_cpu_mask);
-=======
 		cpumask_andnot(to_cpumask(rcp->cpumask),
 			       cpu_online_mask, nohz_cpu_mask);
->>>>>>> ab14398a
 
 		rcp->signaled = 0;
 	}
