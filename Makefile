--- conflicted
+++ resolved
@@ -1,11 +1,7 @@
 VERSION = 3
 PATCHLEVEL = 9
 SUBLEVEL = 0
-<<<<<<< HEAD
-EXTRAVERSION = -rc1
-=======
 EXTRAVERSION = -rc2
->>>>>>> 3da889b6
 NAME = Unicycling Gorilla
 
 # *DOCUMENTATION*
