--- conflicted
+++ resolved
@@ -796,21 +796,7 @@
 	 * ->numbered being checked, which may not always be the case when
 	 * drivers go to access report values.
 	 */
-<<<<<<< HEAD
 	report = hid->report_enum[type].report_id_hash[id];
-=======
-	if (id == 0) {
-		/*
-		 * Validating on id 0 means we should examine the first
-		 * report in the list.
-		 */
-		report = list_entry(
-				hid->report_enum[type].report_list.next,
-				struct hid_report, list);
-	} else {
-		report = hid->report_enum[type].report_id_hash[id];
-	}
->>>>>>> 252f23ea
 	if (!report) {
 		hid_err(hid, "missing %s %u\n", hid_report_names[type], id);
 		return NULL;
